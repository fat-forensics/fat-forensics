--- conflicted
+++ resolved
@@ -2,67 +2,6 @@
 Holds custom warnings, errors and exceptions.
 """  # yapf: disable
 # Author: Kacper Sokol <k.sokol@bristol.ac.uk>
-<<<<<<< HEAD
-# License: BSD 3 clause
-
-class CustomException(Exception):
-    """Base class for exceptions in this module.
-    This custom exception inherits form Python's Exception and allows to
-    define an optional custom message.
-    Args
-    ----
-    message : str, optional
-        A string with the exception message. Defaults to '' (empty string).
-    Attributes
-    ----------
-    message : str
-        A string holding the exception message.
-    """
-
-    def __init__(self, message: str = '') -> None:
-        """Inits CustomException with an empty message unless one is given."""
-        self.message = message
-
-    def __str__(self) -> str:
-        """Assigns message as a string representation of the exception.
-
-        Returns
-        -------
-        self.message : str
-            Exception message.
-        """
-        return self.message
-
-
-class CustomValueError(ValueError):
-    """Base class for value errors in this module.
-    This custom error inherits form Python's ValueError and allows to
-    define an optional custom message.
-    Args
-    ----
-    message : str, optional
-        A string with the exception message. Defaults to '' (empty string).
-    Attributes
-    ----------
-    message : str
-        A string holding the exception message.
-    """
-
-    def __init__(self, message: str = '') -> None:
-        """Inits CustomValueError with an empty message unless one is given."""
-        self.message = message
-
-    def __str__(self) -> str:
-        """Assigns message as a string representation of the error.
-
-        Returns
-        -------
-        self.message : str
-            Exception message.
-        """
-        return self.message
-
-=======
 # License: new BSD
 
 __all__ = ['FATFException',
@@ -76,7 +15,6 @@
     Base class for FAT-Forensics exceptions (inherits from :class:`Exception`).
     """
 
->>>>>>> 634c79f4
 
 class MissingImplementationError(FATFException):
     """
@@ -94,79 +32,24 @@
     """
     Exception raised when a model lacks desired functionality.
 
-<<<<<<< HEAD
-    def __init__(self, message: str = '') -> None:
-        """Inits IncompatibleModelException with an empty message unless one is
-        given."""
-        if not message:
-            self.message = (
-                    'This is a default message.\n'
-                    'This model is incompatible with the desired functionality.'
-                    )
-        else:
-            self.message = message
+    For example, it can be raised when a model is expected to output
+    probabilities for its predictions but it does not support this
+    functionality.
+    """
 
 
-class PrefittedModelException(CustomException):
-    """Exception raised when a machine learning model has already been trained
-    and the functionality requires an untrained model.
+class UnfittedModelError(FATFException):
+    """
+    Exception raised when a model is unfitted and a fitted one is expected.
 
-    This is usually raised if the model is tried to be fitted again.
-
-    Args
-    ----
-    message : str, optional
-        A string with the exception message. Defaults to '' (empty string).
-
-    Attributes
-    ----------
-    message : str
-        A string holding the exception message.
+    This is usually raised when the model is not fitted and a ``predict`` or
+    a ``predict_proba`` method is called.
     """
 
-    def __init__(self, message: str = '') -> None:
-        """Inits PrefittedModelException with an empty message unless one is
-        given."""
-        if not message:
-            self.message = (
-                    'This is a default message.\n'
-                    'This model has already been fitted.'
-                    )
-        else:
-            self.message = message
 
+class PrefittedModelError(FATFException):
+    """
+    Exception raised when a model is fitted and an unfitted one is expected.
 
-class UnfittedModelException(CustomException):
-    """Exception raised when a machine learning is untrained and the
-    functionality requires a fitted model.
-
-    This is usually raised if the model is not fitted and predict or
-    predict_proba methods are called.
-
-    Args
-    ----
-    message : str, optional
-        A string with the exception message. Defaults to '' (empty string).
-
-    Attributes
-    ----------
-    message : str
-        A string holding the exception message.
-    """
-
-    def __init__(self, message: str = '') -> None:
-        """Inits UnfittedModelException with an empty message unless one is
-        given."""
-        if not message:
-            self.message = (
-                    'This is a default message.\n'
-                    'This model is not fitted.'
-                    )
-        else:
-            self.message = message
-=======
-    For example, it can be raised when a model is expected to output
-    probabilities for its prediction but it is does not support this
-    functionality.
-    """
->>>>>>> 634c79f4
+    This is usually raised when a fitted model is tried to be fitted again.
+    """